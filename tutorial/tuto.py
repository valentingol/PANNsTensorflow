import os
import time
from typing import List

import h5py
import librosa
import numpy as np
from sklearn import metrics
import tensorflow as tf
from tqdm import tqdm

#%% Mixup
augmentation = ['mixups']

class Mixup(object):
    def __init__(self, mixup_alpha: float, random_seed:int =None):
        """
        Parameters
        ----------
        mixup_alpha: float
            !![description]
        random_seed: int or None, optional
            !![description], by default None.
        """
        self.mixup_alpha = mixup_alpha
        self.random_state = np.random.RandomState(random_seed)

    def get_lambda(self, batch_size: int):
        """Get mixup random coefficients.

        Parameters
        ----------
        batch_size: int
            Size of batch.

        Returns
        -------
        mixup_lambdas: tf.Tensor, shape=(batch_size,)
            !![description]
        """
        mixup_lambdas = []
        for _ in range(0, batch_size, 2):
            lam = self.random_state.beta(self.mixup_alpha,
                                         self.mixup_alpha, 1)[0]
            mixup_lambdas.append(lam)
            mixup_lambdas.append(1.0 - lam)

        return np.array(mixup_lambdas)


def do_mixup(x: tf.Tensor, mixup_lambda: tf.Tensor):
    """Mixup on 'x' of even indexes (0, 2, 4, ...) with
    odd indexes (1, 3, 5, ...).

    Parameters
    ----------
    x: tf.Tensor, shape=(batch_size * 2, ...)
        !![description]
    mixup_lambda: tf.Tensor, shape=(batch_size * 2,)
        !![description]

    Returns
    -------
    out: tf.Tensor, shape=(batch_size, ...)
        !![description]
    """
    # !![comment]
    transpose = lambda x: tf.einsum("i...j->j...i", x)
    even_ind = transpose(x[0 :: 2]) * mixup_lambda[0 :: 2]
    odd_ind = transpose(x[1 :: 2]) * mixup_lambda[1 :: 2]
    out = transpose(even_ind + odd_ind)
    return out


#%% Dataset
class DatasetGTZAN:
    """Dataset class for GTZAN dataset.
    """
    def __init__(self, batch_size: int=8, holdout_fold: int=2,
                 shuffle:bool=True, sample_rate: int=32000, max_time: int=30,
                 path: str='datasets/genres', loading_format: str=".h5py",
                 h5py_path: str=None, augmentation: List[str]=["mixup"],
                 labels: List[str]=['blues', 'classical', 'country', 'disco',
                            'hiphop','jazz', 'metal', 'pop', 'reggae', 'rock']
                 ):
        """
        Parameters
        ----------
        batch_size : int, optional
            Size of batch, by default 8. !![8 small?]
        holdout_fold : int, optional
            Validation data fold, by default 2. !![more comments]
        shuffle : bool, optional
            Whether sata will be shuffle or not, by default True.
        sample_rate : int, optional)
            Sample rate of inputs, by default 32000.
        max_time : int, optional
            Time of waveform sequence. Sequences are padded or
            truncated to max_time lenght, by default 30.
        path : str, optional
            Path of data folder of GTZAN,
            by default 'datasets/genres'.
        loading_format str, optional
            One of '.h5py', !![complete list?]
            Data loading format, by default ".h5py".
        h5py_path : str or None, optional
            Path of h5 file if it exist. Otherwise, data will
            be loaded !![where?], by default None.
        augmentation : str list, optional
            List of augmentation. If "mixup" in augmentation,
            train_batches size will be multiply by 2 to
            process mixup (effective batchsize unchanged),
            by default ["mixup"].
        labels : str list, optional
            Labels of dataset, by default ['blues', 'classical',
            'country', 'disco','hiphop', 'jazz', 'metal', 'pop',
            'reggae', 'rock'].
        """
        if 'mixup' in augmentation:
            self.batch_size = 2 * batch_size
        else:
            self.batch_size = batch_size

        self.holdout_fold = holdout_fold
        self.shuffle = shuffle
        self.sample_rate = sample_rate
        self.max_time = max_time
        self.clip_samples = max_time * sample_rate
        self.path = path
        self.lb_to_idx = {lb: idx for idx, lb in enumerate(labels)}
        self.idx_to_lb = {idx: lb for idx, lb in enumerate(labels)}
        self.classes_num = len(labels)
        self.packed_hdf5_path = h5py_path

        print(f"Loading format is {loading_format}.")

        if loading_format == ".h5py" and self.packed_hdf5_path is None:
            self.packed_hdf5_path = os.path.join(self.path, "GTZAN_dataset.h5")
            print(f"Convert audio files to {loading_format} in "
                  f"{self.packed_hdf5_path}...")
            self.pack_audio_files_to_hdf5()
        else:
            "!![handle case loading_format != '.h5py'"

    @staticmethod
    def browse_folder(fd: str): # !![fd not enough explicit: change name]
        """ !![one-line summary] """
        paths, names = [], []
        for root, _, files in os.walk(fd):
            for name in files:
                if name.endswith('.wav'):
                    filepath = os.path.join(root, name)
                    names.append(name)
                    paths.append(filepath)
        return names, paths

    @staticmethod
    def float32_to_int16(x: tf.Tensor):
        """ !![one-line summary] """
        maxi = tf.reduce_max(tf.abs(x))
        if maxi > 1.0: # !![why?: comment]
            x /= maxi
        return tf.cast(x * (2.0**15 - 1), tf.int16)

    def to_one_hot(self, k: int):
        """ !![one-line summary] """
        target = tf.zeros(self.classes_num, dtype="int!![complete]")
        target[k] = 1
        return target

    def pad_truncate_sequence(self, x: tf.Tensor):
        """ !![one-line summary, precise that x is an 1-D tensor] """
        if len(x) < self.clip_samples:
            return tf.concatenate([x, np.zeros(self.clip_samples - len(x))])
        else:
            return x[0:self.clip_samples]

    def get_target(self, audio_name: str):
        """ !![one-line summary] """
        return self.lb_to_idx[audio_name.split('.')[0]]

    def pack_audio_files_to_hdf5(self):
        """ !![one-line summary] """
        # Define paths
        audios_dir = os.path.join(self.path)
        if not self.packed_hdf5_path.endswith('.h5'):
            self.packed_hdf5_path += '.h5'
        if os.path.exists(self.packed_hdf5_path):
            os.remove(self.packed_hdf5_path)
        if os.path.dirname(self.packed_hdf5_path) != '':
            os.makedirs(os.path.dirname(self.packed_hdf5_path), exist_ok=True)

        (audio_names, audio_paths) = self.traverse_folder(audios_dir)

        audio_names = sorted(audio_names)
        audio_paths = sorted(audio_paths)
        audios_num = len(audio_names)

        # targets are found using get_target
        targets = [self.get_target(audio_name) for audio_name in audio_names]

<<<<<<< HEAD
import h5py
import os, time
import librosa
from tqdm import tqdm

augmentation = ['mixups']


##############################################################################
########################### MIXUP #####################################

##############################################################################

class Mixup(object):
    def __init__(self, mixup_alpha, random_seed=1234):
        """Mixup coefficient generator.
        """
        self.mixup_alpha = mixup_alpha
        self.random_state = np.random.RandomState(random_seed)

    def get_lambda(self, batch_size):
        """Get mixup random coefficients.
        Args:
          batch_size: int
        Returns:
          mixup_lambdas: (batch_size,)
        """
        mixup_lambdas = []
        for n in range(0, batch_size, 2):
            lam = self.random_state.beta(self.mixup_alpha, 
                                         self.mixup_alpha, 1)[0]
            mixup_lambdas.append(lam)
            mixup_lambdas.append(1. - lam)

        return np.array(mixup_lambdas)


def do_mixup(x, mixup_lambda):
    """Mixup x of even indexes (0, 2, 4, ...) with x of odd indexes 
    (1, 3, 5, ...).
    Args:
      x: (batch_size * 2, ...)
      mixup_lambda: (batch_size * 2,)
    Returns:
      out: (batch_size, ...)
    """
    out = (x[0 :: 2].transpose(0, -1) * mixup_lambda[0 :: 2] + \
        x[1 :: 2].transpose(0, -1) * mixup_lambda[1 :: 2]).transpose(0, -1)
    return out




##############################################################################
########################### DATASET #####################################

##############################################################################

class AudioDataset:
    """Represent a dataset of audio samples
    """
    def __init__(self, batch_size=8, holdout_fold = 2, shuffle=True, 
                 sample_rate=32000, max_time=30, path=r'datasets\genres', 
                 loading_format=".h5py", h5py_path=None, augmentation=["mixup"]
                 ,labels = ['blues', 'classical', 'country', 'disco','hiphop', 
                            'jazz', 'metal', 'pop', 'reggae', 'rock']):
        """Initialize of dataset utils

        Args:
            batch_size (int, optional): Size of each batch of datasets. 
                                        Defaults to 8.
            holdout_fold (int, optional): Validation data fold. Defaults to 2.
            shuffle (bool, optional): Shuffle dataset if True, do nothing else. 
                                       Defaults to True.
            sample_rate (int, optional): Sample rate of inputs. 
                                         Defaults to 32000.
            max_time (int, optional): Time of waveform sequence. If sequence is
                                      not max_time lenght, we cut it, or pad it. 
                                      Defaults to 30.
            path (regexp, optional): Path of data folder of GTZAN. 
                                     Defaults to r'datasets\genres'.
            loading_format (str, optional): Data loading format. 
                                            Defaults to ".h5py".
            h5py_path ([type], optional): Path of h5 file if it exist. 
                                          If not None, it load the h5 file 
                                          specisfied by h5py_path. 
                                          Defaults to None.
            augmentation (list, optional): Augmentation info. If "mixup" in 
                                           augmentation,train_batches size is 
                                           multiply by 2.
                                           Defaults to ["mixup"].
            labels (list, optional): Labels of dataset. 
                                     Defaults to ['blues', 'classical', 
                                                'country', 'disco','hiphop', 
                                                'jazz', 'metal', 'pop', 
                                                'reggae', 'rock'].
        """
        if 'mixup' in augmentation:
            self.batch_size = 2*batch_size
        else:
            self.batch_size = batch_size

        self.holdout_fold = holdout_fold
        self.shuffle = shuffle
        self.sample_rate = sample_rate
        self.max_time = max_time
        self.clip_samples = max_time * sample_rate
        self.path = path
        self.lb_to_idx = {lb: idx for idx, lb in enumerate(labels)}
        self.idx_to_lb = {idx: lb for idx, lb in enumerate(labels)}
        self.classes_num = len(labels)
        self.packed_hdf5_path = h5py_path

        print("You choose '" + loading_format + "' as loading format")

        if loading_format == ".h5py" and self.packed_hdf5_path is None:
            self.packed_hdf5_path = os.path.join(self.path, "GTZAN_dataset.h5")
            print("Convert audio files to '" + loading_format + "' ...")
            print(self.packed_hdf5_path)
            self.pack_audio_files_to_hdf5()

    @staticmethod
    def traverse_folder(fd):
        paths = []
        names = []
        for root, dirs, files in os.walk(fd):
            for name in files:
                if name.endswith('.wav'):
                    filepath = os.path.join(root, name)
                    names.append(name)
                    paths.append(filepath)
        return names, paths
    
    @staticmethod
    def float32_to_int16(x):
        if np.max(np.abs(x)) > 1.:
            x /= np.max(np.abs(x))
        return (x * 32767.).astype(np.int16)
    
    def to_one_hot(self, k):
        target = np.zeros(self.classes_num)
        target[k] = 1
        return target
    
    def pad_truncate_sequence(self, x):
        if len(x) < self.clip_samples:
            return np.concatenate((x, np.zeros(self.clip_samples - len(x))))
        else:
            return x[0:self.clip_samples]
        
    def get_target(self, audio_name):
        return self.lb_to_idx[audio_name.split('.')[0]]
    
    def pack_audio_files_to_hdf5(self):
        # Paths
        audios_dir = os.path.join(self.path)
        if not self.packed_hdf5_path.endswith('.h5'):
            self.packed_hdf5_path += '.h5'
        if os.path.exists(self.packed_hdf5_path):
            os.remove(self.packed_hdf5_path)
        if os.path.dirname(self.packed_hdf5_path) != '':
            os.makedirs(os.path.dirname(self.packed_hdf5_path), exist_ok=True)

        (audio_names, audio_paths) = self.traverse_folder(audios_dir)
        
        audio_names = sorted(audio_names)
        audio_paths = sorted(audio_paths)
        audios_num = len(audio_names)

        # targets are found using get_target
        targets = [self.get_target(audio_name) for audio_name in audio_names]

        meta_dict = {
            'audio_name': np.array(audio_names), 
            'audio_path': np.array(audio_paths), 
            'target': tf.convert_to_tensor(np.array(targets)), 
            'fold': tf.convert_to_tensor(np.arange(len(audio_names)) % 10 + 1)}
=======
        meta_dict = {
            'audio_name': np.array(audio_names),
            'audio_path': np.array(audio_paths),
            'target': tf.convert_to_tensor(np.array(targets)), # !![convert_to_tensor??]
            'fold': tf.convert_to_tensor(np.arange(len(audio_names)) % 10 + 1)} # !![convert_to_tensor??]
>>>>>>> 80e2bf0d

        feature_time = time.time()
        with h5py.File(self.packed_hdf5_path, 'w') as hf:
            hf.create_dataset(
<<<<<<< HEAD
                name='audio_name', 
                shape=(audios_num,), 
                dtype='S80')

            hf.create_dataset(
                name='waveform', 
                shape=(audios_num, self.clip_samples), 
                dtype=np.int16)

            hf.create_dataset(
                name='target', 
                shape=(audios_num, self.classes_num), 
                dtype=np.float32)

            hf.create_dataset(
                name='fold', 
                shape=(audios_num,), 
                dtype=np.int32)
    
            for n in tqdm(range(audios_num), total=audios_num):
                audio_name = meta_dict['audio_name'][n]
                fold = meta_dict['fold'][n]
                audio_path = meta_dict['audio_path'][n]
                target = meta_dict['target'][n]

                (audio, _) = librosa.core.load(audio_path, sr=self.sample_rate, 
                                               mono=True)
                audio = self.pad_truncate_sequence(audio)

                hf['audio_name'][n] = audio_name.encode()
                hf['waveform'][n] = tf.convert_to_tensor(
                                                self.float32_to_int16(audio)
                                                )
                hf['target'][n] = self.to_one_hot(target)
                hf['fold'][n] = fold

        print('Write hdf5 to {}'.format(self.packed_hdf5_path))
        print('Time: {:.3f} s'.format(time.time() - feature_time))

    @staticmethod
    def int16_to_float32(x):
        return (x / 32767.).astype(np.float32)
    
    def train_generator(self):
        with h5py.File(self.packed_hdf5_path, 'r') as f:
            while True:
                for i in self.indexes_train:
                    yield {"audio_name":f["audio_name"][i], 
                           "waveform":tf.expand_dims(
                                        self.int16_to_float32(f["waveform"][i])
                                        , axis=-1), 
                           "target":f["target"][i]}
=======
                name='audio_name',
                shape=(audios_num,),
                dtype='S80')

            hf.create_dataset(
                name='waveform',
                shape=(audios_num, self.clip_samples),
                dtype=np.int16)

            hf.create_dataset(
                name='target',
                shape=(audios_num, self.classes_num),
                dtype=np.float32)

            hf.create_dataset(
                name='fold',
                shape=(audios_num,),
                dtype=np.int32)

            for i in tqdm(range(audios_num), total=audios_num):
                audio_name = meta_dict['audio_name'][i]
                fold = meta_dict['fold'][i]
                audio_path = meta_dict['audio_path'][i]
                target = meta_dict['target'][i]

                audio, _ = librosa.core.load(audio_path, sr=self.sample_rate,
                                               mono=True)
                audio = self.pad_truncate_sequence(audio)

                hf['audio_name'][i] = audio_name.encode() # !![why encode?]
                hf['waveform'][i] = self.float32_to_int16(audio)
                hf['target'][i] = self.to_one_hot(target)
                hf['fold'][i] = fold

        print(f'Write hdf5 to {self.packed_hdf5_path}')
        print(f'Time: {time.time() - feature_time:.3f} sec')

    @staticmethod
    def int16_to_float32(x):
        """ !![one-line summary] """
        return tf.cast(x, tf.float32) / (2.0**15 - 1.0)

    def train_generator(self):
        """ !![one-line summary] """
        with h5py.File(self.packed_hdf5_path, 'r') as f:
            while True: # !![comment]
                for i in self.indexes_train:
                    audio_name = f['audio_name'][i]
                    waveform = tf.expand_dims(
                                    self.int16_to_float32(f["waveform"][i]),
                                    axis=-1
                                    )
                    target = f["target"][i]
                    yield {"audio_name": audio_name,
                           "waveform": waveform,
                           "target": target}
>>>>>>> 80e2bf0d
                if self.shuffle:
                    tf.random.set_seed(self.random_seed)
                    self.indexes_train = tf.random.shuffle(self.indexes_train)

    def val_generator(self):
<<<<<<< HEAD
        with h5py.File(self.packed_hdf5_path, 'r') as f:
            for i in self.indexes_val:
               yield {"audio_name":f["audio_name"][i], 
                      "waveform":tf.expand_dims(
                                    self.int16_to_float32(f["waveform"][i]), 
                                    axis=-1),
                      "target":f["target"][i]}

    def __call__(self, random_seed = 1234):
        """Create batched train and validation datasets

        Args:
            random_seed (int, optional): Random seed. Defaults to 1234.

        Returns:
            train_loader (tf.data.Dataset): 
            
            dataset of dictionnary of shape 
            {"audio_names":(batch_size,),
             "waveform": (batch_size, self.clip_samples, 1),
             "target": (batch_size, self.classes_num)
            
            val_loader (tf.data.Dataset): 
            
            dataset of dictionnary of shape 
            {"audio_names":(batch_size,),
             "waveform": (batch_size, self.clip_samples, 1),
             "target": (batch_size, self.classes_num)
        """
        self.random_seed = random_seed
        
        with h5py.File(self.packed_hdf5_path, 'r') as hf:
            folds = tf.cast(hf['fold'][:], tf.int64)
        self.holdout_fold = tf.cast(self.holdout_fold, tf.int64)
        self.indexes_train = tf.where(folds != self.holdout_fold)[:,0]
        self.indexes_val = tf.where(folds == self.holdout_fold)[:,0]
=======
        """ !![one-line summary] """
        with h5py.File(self.packed_hdf5_path, 'r') as f:
            for i in self.indexes_val:
                audio_name = f["audio_name"][i]
                waveform = tf.expand_dims(
                               self.int16_to_float32(f["waveform"][i]),
                               axis=-1
                               )
                target = f["target"][i]
                yield {"audio_name": audio_name,
                      "waveform": waveform,
                      "target": target}

    def __call__(self, random_seed: int=None):
        """Create batched train and validation datasets

        Parameters
        ----------
        random_seed : int or None, optional
            Random seed, by default None.

        Returns
        -------
        train_dataset : dict tf.data.Dataset
            Dataset containing dictionnary of format:
            {"audio_names": tf.Tensor, shape=(batch_size,),
             "waveform": tf.Tensor, shape=(batch_size, clip_samples, 1),
             "target": tf.Tensor, shape=(batch_size, classes_num)}

        val_dataset : dict tf.data.Dataset
            Dataset containing dictionnary of format:
            {"audio_names": tf.Tensor, shape=(batch_size,),
             "waveform": tf.Tensor, shape=(batch_size, clip_samples, 1),
             "target": tf.Tensor, shape=(batch_size, classes_num)}
        """
        self.random_seed = random_seed

        with h5py.File(self.packed_hdf5_path, 'r') as hf:
            folds = tf.cast(hf['fold'][:], tf.int64)
        self.holdout_fold = tf.cast(self.holdout_fold, tf.int64)
        self.indexes_train = tf.where(folds != self.holdout_fold)[:, 0]
        self.indexes_val = tf.where(folds == self.holdout_fold)[:, 0]
        # !![w is not explicit: change name]
>>>>>>> 80e2bf0d
        self.w = tf.where(folds == self.holdout_fold)
        if self.shuffle:
            tf.random.set_seed(self.random_seed)
            self.indexes_train = tf.random.shuffle(self.indexes_train)
            self.indexes_val = tf.random.shuffle(self.indexes_val)

        train_ds = tf.data.Dataset.from_generator(
<<<<<<< HEAD
                    self.train_generator, 
                    output_signature=({
                    "audio_name": tf.TensorSpec(shape=(), dtype=tf.string),
                    "waveform": tf.TensorSpec(shape=(self.clip_samples, 1), 
                                              dtype=tf.float32),
                    "target": tf.TensorSpec(shape=(self.classes_num), 
=======
                    self.train_generator,
                    output_signature=({
                    "audio_name": tf.TensorSpec(shape=(), dtype=tf.string),
                    "waveform": tf.TensorSpec(shape=(self.clip_samples, 1),
                                              dtype=tf.float32),
                    "target": tf.TensorSpec(shape=(self.classes_num),
>>>>>>> 80e2bf0d
                                            dtype=tf.float32)
                    })
                    )

        val_ds = tf.data.Dataset.from_generator(
<<<<<<< HEAD
                self.val_generator, 
                output_signature=({
                "audio_name": tf.TensorSpec(shape=(), dtype=tf.string),
                "waveform": tf.TensorSpec(shape=(self.clip_samples, 1), 
                                          dtype=tf.float32),
                "target": tf.TensorSpec(shape=(self.classes_num), 
                                        dtype=tf.float32)
                })
                )

        return train_ds.cache().batch(self.batch_size), val_ds.cache().batch(self.batch_size)

dataset=AudioDataset(augmentation=augmentation, h5py_path=r"C:\Users\ubar\Documents\ML_Projects\PANNsTensorflow\datasets\genres\GTZAN_dataset.h5")
train_loader, validate_loader = dataset()
idx_to_lb = dataset.idx_to_lb

=======
                self.val_generator,
                output_signature=({
                "audio_name": tf.TensorSpec(shape=(), dtype=tf.string),
                "waveform": tf.TensorSpec(shape=(self.clip_samples, 1),
                                          dtype=tf.float32),
                "target": tf.TensorSpec(shape=(self.classes_num),
                                        dtype=tf.float32)
                })
                )
        # prepare data
        train_ds = train_ds.batch(self.batch_size).cache()
        val_ds = val_ds.batch(self.batch_size).cache()
        return train_ds.batch(self.batch_size), val_ds.batch(self.batch_size)

#%% get datasets
dataset = DatasetGTZAN(augmentation=augmentation,
                       h5py_path="datasets\genres\GTZAN_dataset.h5")
train_ds, val_ds = dataset()
idx_to_lb = dataset.idx_to_lb

#%%
>>>>>>> 80e2bf0d
##############################################################################
########################### REQUIREMENTS #####################################
# model: tf.keras.Model
##############################################################################

# avoid linter triggering
model = None

## Build your own custom train loop
#%% Optimizer and compilation
optimizer = tf.keras.optimizers.Adam(
    learning_rate=1e-4,
    beta_1=0.9,
    beta_2=0.999,
    epsilon=1e-08,
    amsgrad=True,
    name="Adam",
    )
model.compile(optimizer=optimizer)

#%% Loss (categorical cross-entropy)
def loss_func(output_dict, target_dict):
    f_mean = tf.reduce_mean
    loss = - f_mean(target_dict["target"] * output_dict["clipwise_output"])
    return loss

#%% Mix-up
if 'mixup' in augmentation:
    mixup_augmenter = Mixup(mixup_alpha=1.0)

#%% Checkpoints
checkpoints_dir = './checkpoints'
os.makedirs('checkpoints', exist_ok=True)

#%% Forward pass function for validation
def forward(model, dataset, return_input=False, return_target=False):
    """Forward data to a model.
    Args:
      model: tf.keras.Model
      dataset: tf.dataset.Dataset
      return_input: bool
      return_target: bool
    Returns:
      audio_name: (audios_num,)
      clipwise_output: (audios_num, classes_num)
      (ifexist) segmentwise_output: (audios_num, segments_num, classes_num)
      (ifexist) framewise_output: (audios_num, frames_num, classes_num)
      (optional) return_input: (audios_num, segment_samples)
      (optional) return_target: (audios_num, classes_num)
    """
    def append_to_dict(dictionary, key, value):
        if key in dictionary.keys():
            dictionary[key].append(value)
        else:
            dictionary[key] = [value]

    output_dict = {}
    device = next(model.parameters()).device

    # Forward data to a model in mini-batches
    for batch_data_dict in dataset:
        batch_waveform = batch_data_dict['waveform']
        # forward pass in evaluation mode
        batch_output = model(batch_waveform, training=False)

        append_to_dict(output_dict, 'audio_name', batch_data_dict['audio_name'])
        append_to_dict(output_dict, 'clipwise_output',
            batch_output['clipwise_output'].numpy())

        if return_input:
            append_to_dict(output_dict, 'waveform', batch_data_dict['waveform'])

        if return_target:
            if 'target' in batch_data_dict.keys():
                append_to_dict(output_dict, 'target', batch_data_dict['target'])

    # all ouputs are numpy arrays
    for key in output_dict.keys():
        output_dict[key] = np.concatenate(output_dict[key], axis=0)

    return output_dict

#%% Accuracy
def calculate_accuracy(y_true, y_score):
    """Calculate accuracy
    Args:
      y_true: np.array
      y_score: np.array
    Returns:
      accuracy: float
    """
    accuracy = np.sum(np.argmax(y_true, axis=-1) == np.argmax(y_score, axis=-1))
    accuracy /= y_true.shape[0]
    return accuracy

#%% Training loop
init_iteration = 0
stop_iteration = 1000
validation_cycle = 50
checkpoint_cycle = 50
n_cycle = 5

# Train on mini batches
for _ in range(n_cycle):
    iteration = init_iteration
    for batch_data_dict in train_ds:

        print(f'Iteration {iteration}', end=', ')

        if 'mixup' in augmentation:
            batch_data_dict['mixup_lambda'] = mixup_augmenter.get_lambda(
                len(batch_data_dict['waveform'])
                )

        # Train
        with tf.GradientTape() as tape:
            if 'mixup' in augmentation:
                batch_output_dict = model(batch_data_dict['waveform'],
                    batch_data_dict['mixup_lambda'], training=True)
                batch_target_dict = {'target': do_mixup(batch_data_dict['target'],
                    batch_data_dict['mixup_lambda'])}
            else:
                batch_output_dict = model(batch_data_dict['waveform'], None)
                batch_target_dict = {'target': batch_data_dict['target']}

            # loss
            loss = loss_func(batch_output_dict, batch_target_dict)
            print(f'loss: {loss}', end='')

        # Backward pass and update weights
        grad = tape.gradient(loss, model.trainable_variables)
        optimizer.apply_gradients(zip(grad, model.trainable_variables))

<<<<<<< HEAD
        # Validation
        if iteration % validation_cycle == 0 and iteration > 0:
            output_dict = forward(model, validate_loader, return_target=True)
            # (all outputs are numpy arrays)
            clipwise_output = output_dict['clipwise_output']
            # shape (audios_num, classes_num)
            target = output_dict['target'] # shape (audios_num, classes_num)

            cm = metrics.confusion_matrix(np.argmax(target, axis=-1),
                                            np.argmax(clipwise_output, axis=-1),
                                            labels=None)
            val_accuracy = calculate_accuracy(target, clipwise_output)
            print(f', val_acc:{val_accuracy}')
            print('Confusion Matrix:')
            print(cm)
            print(idx_to_lb)

        # Save model
        if iteration % checkpoint_cycle == 0 and iteration > 0:
            checkpoint = {
                'iteration': iteration,
                'model': model.state_dict()}

            checkpoint_name = f'{iteration}_iterations.pth'
            checkpoint_path = os.path.join(checkpoints_dir, checkpoint_name)

            model.save(checkpoint_path)
            print(f'Model saved at {checkpoint_name}')

        print()




if __name__ == "__main__":
    #Create the dataset with default params
    dataset=AudioDataset(augmentation=augmentation, h5py_path=r"C:\Users\ubar\Documents\ML_Projects\PANNsTensorflow\datasets\genres\GTZAN_dataset.h5")
    train_loader, validate_loader = dataset()
    
    #Print the 10 first batchs of train_loader
    stop_iter = 10
    for i, batch in enumerate(train_loader):
        print(batch)
        if i == stop_iter:
            break
    print("________________________________________________")  
    print("________________________________________________")
    #Print all batches of val_loader
    for batch in validate_loader:
        print(batch)
=======
        if iteration == stop_iteration:
            break

        iteration += 1

    # Validation
    output_dict = forward(model, val_ds, return_target=True)
    # (all outputs are numpy arrays)
    clipwise_output = output_dict['clipwise_output']
    # shape (audios_num, classes_num)
    target = output_dict['target'] # shape (audios_num, classes_num)

    cm = metrics.confusion_matrix(np.argmax(target, axis=-1),
                                    np.argmax(clipwise_output, axis=-1),
                                    labels=None)
    val_accuracy = calculate_accuracy(target, clipwise_output)
    print(f', val_acc:{val_accuracy}')
    print('Confusion Matrix:')
    print(cm)
    print(idx_to_lb)

    # Save model
    if iteration % checkpoint_cycle == 0 and iteration > 0:
        checkpoint = {
            'iteration': iteration,
            'model': model.state_dict()}

        checkpoint_name = f'{iteration}_iterations.pth'
        checkpoint_path = os.path.join(checkpoints_dir, checkpoint_name)

        model.save_weights(checkpoint_path)
        print(f'Model weights saved at {checkpoint_name}')
>>>>>>> 80e2bf0d
<|MERGE_RESOLUTION|>--- conflicted
+++ resolved
@@ -199,249 +199,15 @@
         # targets are found using get_target
         targets = [self.get_target(audio_name) for audio_name in audio_names]
 
-<<<<<<< HEAD
-import h5py
-import os, time
-import librosa
-from tqdm import tqdm
-
-augmentation = ['mixups']
-
-
-##############################################################################
-########################### MIXUP #####################################
-
-##############################################################################
-
-class Mixup(object):
-    def __init__(self, mixup_alpha, random_seed=1234):
-        """Mixup coefficient generator.
-        """
-        self.mixup_alpha = mixup_alpha
-        self.random_state = np.random.RandomState(random_seed)
-
-    def get_lambda(self, batch_size):
-        """Get mixup random coefficients.
-        Args:
-          batch_size: int
-        Returns:
-          mixup_lambdas: (batch_size,)
-        """
-        mixup_lambdas = []
-        for n in range(0, batch_size, 2):
-            lam = self.random_state.beta(self.mixup_alpha, 
-                                         self.mixup_alpha, 1)[0]
-            mixup_lambdas.append(lam)
-            mixup_lambdas.append(1. - lam)
-
-        return np.array(mixup_lambdas)
-
-
-def do_mixup(x, mixup_lambda):
-    """Mixup x of even indexes (0, 2, 4, ...) with x of odd indexes 
-    (1, 3, 5, ...).
-    Args:
-      x: (batch_size * 2, ...)
-      mixup_lambda: (batch_size * 2,)
-    Returns:
-      out: (batch_size, ...)
-    """
-    out = (x[0 :: 2].transpose(0, -1) * mixup_lambda[0 :: 2] + \
-        x[1 :: 2].transpose(0, -1) * mixup_lambda[1 :: 2]).transpose(0, -1)
-    return out
-
-
-
-
-##############################################################################
-########################### DATASET #####################################
-
-##############################################################################
-
-class AudioDataset:
-    """Represent a dataset of audio samples
-    """
-    def __init__(self, batch_size=8, holdout_fold = 2, shuffle=True, 
-                 sample_rate=32000, max_time=30, path=r'datasets\genres', 
-                 loading_format=".h5py", h5py_path=None, augmentation=["mixup"]
-                 ,labels = ['blues', 'classical', 'country', 'disco','hiphop', 
-                            'jazz', 'metal', 'pop', 'reggae', 'rock']):
-        """Initialize of dataset utils
-
-        Args:
-            batch_size (int, optional): Size of each batch of datasets. 
-                                        Defaults to 8.
-            holdout_fold (int, optional): Validation data fold. Defaults to 2.
-            shuffle (bool, optional): Shuffle dataset if True, do nothing else. 
-                                       Defaults to True.
-            sample_rate (int, optional): Sample rate of inputs. 
-                                         Defaults to 32000.
-            max_time (int, optional): Time of waveform sequence. If sequence is
-                                      not max_time lenght, we cut it, or pad it. 
-                                      Defaults to 30.
-            path (regexp, optional): Path of data folder of GTZAN. 
-                                     Defaults to r'datasets\genres'.
-            loading_format (str, optional): Data loading format. 
-                                            Defaults to ".h5py".
-            h5py_path ([type], optional): Path of h5 file if it exist. 
-                                          If not None, it load the h5 file 
-                                          specisfied by h5py_path. 
-                                          Defaults to None.
-            augmentation (list, optional): Augmentation info. If "mixup" in 
-                                           augmentation,train_batches size is 
-                                           multiply by 2.
-                                           Defaults to ["mixup"].
-            labels (list, optional): Labels of dataset. 
-                                     Defaults to ['blues', 'classical', 
-                                                'country', 'disco','hiphop', 
-                                                'jazz', 'metal', 'pop', 
-                                                'reggae', 'rock'].
-        """
-        if 'mixup' in augmentation:
-            self.batch_size = 2*batch_size
-        else:
-            self.batch_size = batch_size
-
-        self.holdout_fold = holdout_fold
-        self.shuffle = shuffle
-        self.sample_rate = sample_rate
-        self.max_time = max_time
-        self.clip_samples = max_time * sample_rate
-        self.path = path
-        self.lb_to_idx = {lb: idx for idx, lb in enumerate(labels)}
-        self.idx_to_lb = {idx: lb for idx, lb in enumerate(labels)}
-        self.classes_num = len(labels)
-        self.packed_hdf5_path = h5py_path
-
-        print("You choose '" + loading_format + "' as loading format")
-
-        if loading_format == ".h5py" and self.packed_hdf5_path is None:
-            self.packed_hdf5_path = os.path.join(self.path, "GTZAN_dataset.h5")
-            print("Convert audio files to '" + loading_format + "' ...")
-            print(self.packed_hdf5_path)
-            self.pack_audio_files_to_hdf5()
-
-    @staticmethod
-    def traverse_folder(fd):
-        paths = []
-        names = []
-        for root, dirs, files in os.walk(fd):
-            for name in files:
-                if name.endswith('.wav'):
-                    filepath = os.path.join(root, name)
-                    names.append(name)
-                    paths.append(filepath)
-        return names, paths
-    
-    @staticmethod
-    def float32_to_int16(x):
-        if np.max(np.abs(x)) > 1.:
-            x /= np.max(np.abs(x))
-        return (x * 32767.).astype(np.int16)
-    
-    def to_one_hot(self, k):
-        target = np.zeros(self.classes_num)
-        target[k] = 1
-        return target
-    
-    def pad_truncate_sequence(self, x):
-        if len(x) < self.clip_samples:
-            return np.concatenate((x, np.zeros(self.clip_samples - len(x))))
-        else:
-            return x[0:self.clip_samples]
-        
-    def get_target(self, audio_name):
-        return self.lb_to_idx[audio_name.split('.')[0]]
-    
-    def pack_audio_files_to_hdf5(self):
-        # Paths
-        audios_dir = os.path.join(self.path)
-        if not self.packed_hdf5_path.endswith('.h5'):
-            self.packed_hdf5_path += '.h5'
-        if os.path.exists(self.packed_hdf5_path):
-            os.remove(self.packed_hdf5_path)
-        if os.path.dirname(self.packed_hdf5_path) != '':
-            os.makedirs(os.path.dirname(self.packed_hdf5_path), exist_ok=True)
-
-        (audio_names, audio_paths) = self.traverse_folder(audios_dir)
-        
-        audio_names = sorted(audio_names)
-        audio_paths = sorted(audio_paths)
-        audios_num = len(audio_names)
-
-        # targets are found using get_target
-        targets = [self.get_target(audio_name) for audio_name in audio_names]
-
-        meta_dict = {
-            'audio_name': np.array(audio_names), 
-            'audio_path': np.array(audio_paths), 
-            'target': tf.convert_to_tensor(np.array(targets)), 
-            'fold': tf.convert_to_tensor(np.arange(len(audio_names)) % 10 + 1)}
-=======
         meta_dict = {
             'audio_name': np.array(audio_names),
             'audio_path': np.array(audio_paths),
             'target': tf.convert_to_tensor(np.array(targets)), # !![convert_to_tensor??]
             'fold': tf.convert_to_tensor(np.arange(len(audio_names)) % 10 + 1)} # !![convert_to_tensor??]
->>>>>>> 80e2bf0d
 
         feature_time = time.time()
         with h5py.File(self.packed_hdf5_path, 'w') as hf:
             hf.create_dataset(
-<<<<<<< HEAD
-                name='audio_name', 
-                shape=(audios_num,), 
-                dtype='S80')
-
-            hf.create_dataset(
-                name='waveform', 
-                shape=(audios_num, self.clip_samples), 
-                dtype=np.int16)
-
-            hf.create_dataset(
-                name='target', 
-                shape=(audios_num, self.classes_num), 
-                dtype=np.float32)
-
-            hf.create_dataset(
-                name='fold', 
-                shape=(audios_num,), 
-                dtype=np.int32)
-    
-            for n in tqdm(range(audios_num), total=audios_num):
-                audio_name = meta_dict['audio_name'][n]
-                fold = meta_dict['fold'][n]
-                audio_path = meta_dict['audio_path'][n]
-                target = meta_dict['target'][n]
-
-                (audio, _) = librosa.core.load(audio_path, sr=self.sample_rate, 
-                                               mono=True)
-                audio = self.pad_truncate_sequence(audio)
-
-                hf['audio_name'][n] = audio_name.encode()
-                hf['waveform'][n] = tf.convert_to_tensor(
-                                                self.float32_to_int16(audio)
-                                                )
-                hf['target'][n] = self.to_one_hot(target)
-                hf['fold'][n] = fold
-
-        print('Write hdf5 to {}'.format(self.packed_hdf5_path))
-        print('Time: {:.3f} s'.format(time.time() - feature_time))
-
-    @staticmethod
-    def int16_to_float32(x):
-        return (x / 32767.).astype(np.float32)
-    
-    def train_generator(self):
-        with h5py.File(self.packed_hdf5_path, 'r') as f:
-            while True:
-                for i in self.indexes_train:
-                    yield {"audio_name":f["audio_name"][i], 
-                           "waveform":tf.expand_dims(
-                                        self.int16_to_float32(f["waveform"][i])
-                                        , axis=-1), 
-                           "target":f["target"][i]}
-=======
                 name='audio_name',
                 shape=(audios_num,),
                 dtype='S80')
@@ -498,50 +264,11 @@
                     yield {"audio_name": audio_name,
                            "waveform": waveform,
                            "target": target}
->>>>>>> 80e2bf0d
                 if self.shuffle:
                     tf.random.set_seed(self.random_seed)
                     self.indexes_train = tf.random.shuffle(self.indexes_train)
 
     def val_generator(self):
-<<<<<<< HEAD
-        with h5py.File(self.packed_hdf5_path, 'r') as f:
-            for i in self.indexes_val:
-               yield {"audio_name":f["audio_name"][i], 
-                      "waveform":tf.expand_dims(
-                                    self.int16_to_float32(f["waveform"][i]), 
-                                    axis=-1),
-                      "target":f["target"][i]}
-
-    def __call__(self, random_seed = 1234):
-        """Create batched train and validation datasets
-
-        Args:
-            random_seed (int, optional): Random seed. Defaults to 1234.
-
-        Returns:
-            train_loader (tf.data.Dataset): 
-            
-            dataset of dictionnary of shape 
-            {"audio_names":(batch_size,),
-             "waveform": (batch_size, self.clip_samples, 1),
-             "target": (batch_size, self.classes_num)
-            
-            val_loader (tf.data.Dataset): 
-            
-            dataset of dictionnary of shape 
-            {"audio_names":(batch_size,),
-             "waveform": (batch_size, self.clip_samples, 1),
-             "target": (batch_size, self.classes_num)
-        """
-        self.random_seed = random_seed
-        
-        with h5py.File(self.packed_hdf5_path, 'r') as hf:
-            folds = tf.cast(hf['fold'][:], tf.int64)
-        self.holdout_fold = tf.cast(self.holdout_fold, tf.int64)
-        self.indexes_train = tf.where(folds != self.holdout_fold)[:,0]
-        self.indexes_val = tf.where(folds == self.holdout_fold)[:,0]
-=======
         """ !![one-line summary] """
         with h5py.File(self.packed_hdf5_path, 'r') as f:
             for i in self.indexes_val:
@@ -585,7 +312,6 @@
         self.indexes_train = tf.where(folds != self.holdout_fold)[:, 0]
         self.indexes_val = tf.where(folds == self.holdout_fold)[:, 0]
         # !![w is not explicit: change name]
->>>>>>> 80e2bf0d
         self.w = tf.where(folds == self.holdout_fold)
         if self.shuffle:
             tf.random.set_seed(self.random_seed)
@@ -593,44 +319,17 @@
             self.indexes_val = tf.random.shuffle(self.indexes_val)
 
         train_ds = tf.data.Dataset.from_generator(
-<<<<<<< HEAD
-                    self.train_generator, 
-                    output_signature=({
-                    "audio_name": tf.TensorSpec(shape=(), dtype=tf.string),
-                    "waveform": tf.TensorSpec(shape=(self.clip_samples, 1), 
-                                              dtype=tf.float32),
-                    "target": tf.TensorSpec(shape=(self.classes_num), 
-=======
                     self.train_generator,
                     output_signature=({
                     "audio_name": tf.TensorSpec(shape=(), dtype=tf.string),
                     "waveform": tf.TensorSpec(shape=(self.clip_samples, 1),
                                               dtype=tf.float32),
                     "target": tf.TensorSpec(shape=(self.classes_num),
->>>>>>> 80e2bf0d
                                             dtype=tf.float32)
                     })
                     )
 
         val_ds = tf.data.Dataset.from_generator(
-<<<<<<< HEAD
-                self.val_generator, 
-                output_signature=({
-                "audio_name": tf.TensorSpec(shape=(), dtype=tf.string),
-                "waveform": tf.TensorSpec(shape=(self.clip_samples, 1), 
-                                          dtype=tf.float32),
-                "target": tf.TensorSpec(shape=(self.classes_num), 
-                                        dtype=tf.float32)
-                })
-                )
-
-        return train_ds.cache().batch(self.batch_size), val_ds.cache().batch(self.batch_size)
-
-dataset=AudioDataset(augmentation=augmentation, h5py_path=r"C:\Users\ubar\Documents\ML_Projects\PANNsTensorflow\datasets\genres\GTZAN_dataset.h5")
-train_loader, validate_loader = dataset()
-idx_to_lb = dataset.idx_to_lb
-
-=======
                 self.val_generator,
                 output_signature=({
                 "audio_name": tf.TensorSpec(shape=(), dtype=tf.string),
@@ -652,7 +351,6 @@
 idx_to_lb = dataset.idx_to_lb
 
 #%%
->>>>>>> 80e2bf0d
 ##############################################################################
 ########################### REQUIREMENTS #####################################
 # model: tf.keras.Model
@@ -786,58 +484,6 @@
         grad = tape.gradient(loss, model.trainable_variables)
         optimizer.apply_gradients(zip(grad, model.trainable_variables))
 
-<<<<<<< HEAD
-        # Validation
-        if iteration % validation_cycle == 0 and iteration > 0:
-            output_dict = forward(model, validate_loader, return_target=True)
-            # (all outputs are numpy arrays)
-            clipwise_output = output_dict['clipwise_output']
-            # shape (audios_num, classes_num)
-            target = output_dict['target'] # shape (audios_num, classes_num)
-
-            cm = metrics.confusion_matrix(np.argmax(target, axis=-1),
-                                            np.argmax(clipwise_output, axis=-1),
-                                            labels=None)
-            val_accuracy = calculate_accuracy(target, clipwise_output)
-            print(f', val_acc:{val_accuracy}')
-            print('Confusion Matrix:')
-            print(cm)
-            print(idx_to_lb)
-
-        # Save model
-        if iteration % checkpoint_cycle == 0 and iteration > 0:
-            checkpoint = {
-                'iteration': iteration,
-                'model': model.state_dict()}
-
-            checkpoint_name = f'{iteration}_iterations.pth'
-            checkpoint_path = os.path.join(checkpoints_dir, checkpoint_name)
-
-            model.save(checkpoint_path)
-            print(f'Model saved at {checkpoint_name}')
-
-        print()
-
-
-
-
-if __name__ == "__main__":
-    #Create the dataset with default params
-    dataset=AudioDataset(augmentation=augmentation, h5py_path=r"C:\Users\ubar\Documents\ML_Projects\PANNsTensorflow\datasets\genres\GTZAN_dataset.h5")
-    train_loader, validate_loader = dataset()
-    
-    #Print the 10 first batchs of train_loader
-    stop_iter = 10
-    for i, batch in enumerate(train_loader):
-        print(batch)
-        if i == stop_iter:
-            break
-    print("________________________________________________")  
-    print("________________________________________________")
-    #Print all batches of val_loader
-    for batch in validate_loader:
-        print(batch)
-=======
         if iteration == stop_iteration:
             break
 
@@ -869,5 +515,4 @@
         checkpoint_path = os.path.join(checkpoints_dir, checkpoint_name)
 
         model.save_weights(checkpoint_path)
-        print(f'Model weights saved at {checkpoint_name}')
->>>>>>> 80e2bf0d
+        print(f'Model weights saved at {checkpoint_name}')